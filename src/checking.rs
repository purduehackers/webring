use std::{
    fmt::{Display, Write as _},
    io::ErrorKind,
};

use axum::http::{Uri, uri::Scheme};
use chrono::Utc;
use futures::TryStreamExt;
use log::{error, info};
use quick_xml::{Reader, events::Event};
<<<<<<< HEAD
use reqwest::StatusCode;
=======
use sarlacc::Intern;
>>>>>>> 5eb255bf
use tokio::sync::RwLock;
use tokio_util::io::StreamReader;

use crate::webring::CheckLevel;

static ONLINE_CHECK_TTL_MS: i64 = 1000;

// (Last pinged, Was ping successful) — Used to check if the server is online
static PING_INFO: RwLock<(i64, bool)> = RwLock::const_new((i64::MIN, false));

/// If a request succeeds, then call this function to mark the server as definitely online.
async fn mark_server_as_online() {
    let at = Utc::now().timestamp_millis();
    let mut ping_info = PING_INFO.write().await;
    let now = Utc::now().timestamp_millis();

    if at + ONLINE_CHECK_TTL_MS < now || ping_info.0 > at {
        return;
    }

    *ping_info = (at, true);
}

/// Check if the server is online by either getting a cached value (cached for `ONLINE_CHECK_TTL_MS`), or by pinging `8.8.8.8`.
async fn is_online() -> bool {
    {
        // Has it been checked within the TTL?
        let ping_info = PING_INFO.read().await;
        let now = Utc::now().timestamp_millis();
        if now < ping_info.0 + ONLINE_CHECK_TTL_MS {
            return ping_info.1;
        }
    }

    // Make sure that we hold the lock so that other threads wait while we're pinging instead of pinging more
    let mut ping_info = PING_INFO.write().await;

    // What if another thread did the ping while we were waiting for the write lock? If so, return it.
    let now = Utc::now().timestamp_millis();
    if now < ping_info.0 + ONLINE_CHECK_TTL_MS {
        return ping_info.1;
    }

    // Ping something.
    // Pings don't work in GitHub Actions runners, so if we're running in GH Actions, just pretend
    // our ping succeeded, since we know we're online. We do this check only in non-release builds
    // so we don't incur the runtime cost of checking the environment variable repeatedly. We don't
    // just check at compile time because we may want to build binaries on GH Actions in the
    // future.
    let ping_successful = if cfg!(debug_assertions)
        && std::env::var("GITHUB_ACTIONS").is_ok_and(|val| &val == "true")
    {
        true
    } else {
        let result = surge_ping::ping("8.8.8.8".parse().unwrap(), &[0; 8]).await;
        result.is_ok()
    };

    // Write the info
    let now = Utc::now().timestamp_millis();
    *ping_info = (now, ping_successful);

    ping_successful
}

/// Checks whether a given URL passes the given check level.
///
<<<<<<< HEAD
/// Returns `Some` with the failure details if the site fails the check, or `None` if it passes (or
/// if the check cannot be performed, e.g., due to the server being offline).
pub async fn check(
    website: &Uri,
    check_level: CheckLevel,
    base_address: &Uri,
) -> Option<CheckFailure> {
=======
/// Returns Some with the result, or None if the server seems to be not connected to the internet.
#[allow(clippy::unused_async)]
pub async fn check(
    website: &Uri,
    check_level: CheckLevel,
    base_address: Intern<Uri>,
) -> Option<bool> {
>>>>>>> 5eb255bf
    match check_impl(website, check_level, base_address).await {
        None => None,
        Some(failure) => {
            // If the issue is not a connection issue, or if it is a connection issue and the
            // server is online, return it. Otherwise, it's a connection issue on our end, so log
            // and count the check as successful.
            if let CheckFailure::Connection(connection_error) = &failure {
                if !is_online().await {
                    error!(
                        "Server-side connectivity issue detected: Could not reach {website}: {connection_error}"
                    );
                    return None;
                }
            }

            info!("{website} failed a check: {failure}");
            Some(failure)
        }
    }
}

async fn check_impl(
    website: &Uri,
    check_level: CheckLevel,
<<<<<<< HEAD
    base_address: &Uri,
) -> Option<CheckFailure> {
    if check_level == CheckLevel::None {
        return None;
    }

    let response = match reqwest::get(website.to_string()).await {
        Ok(response) => response,
        Err(err) => return Some(CheckFailure::Connection(err)),
    };
    mark_server_as_online().await;
    let successful_response = match response.error_for_status() {
        Ok(r) => r,
        Err(err) => return Some(CheckFailure::ResponseStatus(err.status().unwrap())),
    };

    if check_level == CheckLevel::ForLinks {
        let stream = successful_response.bytes_stream();

        return scan_for_links(
            StreamReader::new(stream.map_err(|e| std::io::Error::new(ErrorKind::Other, e))),
            base_address,
        )
        .await
        .map(CheckFailure::MissingLinks);
    }

    None
}

/// Represents a failed result of a validation check
#[derive(Debug)]
pub enum CheckFailure {
    /// Failed to connect to the server
    Connection(reqwest::Error),
    /// Site returned a non-2xx response
    ResponseStatus(StatusCode),
    /// Site returned a successful response but is missing the expected links
    MissingLinks(MissingLinks),
}

impl CheckFailure {
    /// Construct a message suitable for the site owner about the given check failure. For
    /// a shorter message format suitable for debugging/logging, use the [`Display`] trait.
    #[must_use]
    pub fn to_message(&self) -> String {
        match self {
            CheckFailure::Connection(err) => format!("Connection to your site failed: {err}"),
            CheckFailure::ResponseStatus(status_code) => {
                let mut msg = format!(
                    "Your site returned an error response: {}",
                    status_code.as_u16()
                );
                if let Some(description) = status_code.canonical_reason() {
                    write!(&mut msg, " ({description})").unwrap();
                }
                msg
=======
    base_address: Intern<Uri>,
) -> eyre::Result<()> {
    match check_level {
        CheckLevel::ForLinks => {
            let res = reqwest::get(website.to_string())
                .await?
                .error_for_status()?;
            server_definitely_online().await;

            // Stream the body instead of collecting it into memory
            let stream = res.bytes_stream();

            // Adapt the stream type returned by reqwest to the type expected by quick_xml
            match contains_link(
                StreamReader::new(stream.map_err(|e| std::io::Error::new(ErrorKind::Other, e))),
                base_address,
            )
            .await
            {
                None => Ok(()),
                Some(links) => Err(Report::new(links)),
>>>>>>> 5eb255bf
            }
            CheckFailure::MissingLinks(missing_links) => missing_links.to_string(),
        }
    }
}

/// Displays this check failure in a short format suitable for debugging/logging but not suitable
/// for sending to a site owner. For that, use [`CheckFailure::to_message()`].
impl Display for CheckFailure {
    fn fmt(&self, f: &mut std::fmt::Formatter<'_>) -> std::fmt::Result {
        match self {
            CheckFailure::Connection(error) => write!(f, "Connection error: {error}"),
            CheckFailure::ResponseStatus(status_code) => {
                write!(f, "Site returned {}", status_to_string(*status_code))
            }
            CheckFailure::MissingLinks(missing_links) => {
                let mut missing_link_names = Vec::with_capacity(3);
                if missing_links.home {
                    missing_link_names.push("ring homepage");
                }
                if missing_links.prev {
                    missing_link_names.push("previous site");
                }
                if missing_links.next {
                    missing_link_names.push("next site");
                }
                write!(f, "Missing links: {}", missing_link_names.join(", "))
            }
        }
    }
}

/// Format a status code as `Code (Reason String)`, e.g. `404 (Not Found)`.
fn status_to_string(status: StatusCode) -> String {
    let mut msg = status.as_u16().to_string();
    if let Some(description) = status.canonical_reason() {
        write!(&mut msg, " ({description})").unwrap();
    }
    msg
}

#[derive(Debug, PartialEq, Eq)]
pub struct MissingLinks {
    base_address: Intern<Uri>,
    pub home: bool,
    pub next: bool,
    pub prev: bool,
}

impl MissingLinks {
    /// Should be called for every link on the page. If the inputted link matches any of the expected links, mark it as found.
    fn found_link(&mut self, link: &Uri) {
        let authority = self.base_address.authority().unwrap();

        if ![None, Some(&Scheme::HTTPS), Some(&Scheme::HTTP)].contains(&link.scheme()) {
            return;
        }

        if link.authority() != Some(authority) {
            return;
        }

        let path = link.path().trim_matches('/');

        match path {
            "" => self.home = false,
            "next" => self.next = false,
            "prev" | "previous" => self.prev = false,
            _ => {}
        }
    }
}

impl Display for MissingLinks {
    fn fmt(&self, f: &mut std::fmt::Formatter<'_>) -> std::fmt::Result {
        let address_string = self.base_address.to_string();
        let address = address_string.strip_suffix('/').unwrap_or(&address_string);
        writeln!(f, "Your site is missing the following links:")?;
        if self.home {
            writeln!(f, "- <{address}>")?;
        }
        if self.next {
            writeln!(f, "- <{address}/next>")?;
        }
        if self.prev {
            writeln!(f, "- <{address}/prev>")?;
        }

        writeln!(
            f,
            "\nWhat to do:
- If your webpage is rendered client-side, ask the administrators to set the validator to only check for your site being online.
- If you don't use anchor tags for the links, add the attribute `data-phwebring=\"prev\"|\"home\"|\"next\"` to the link elements.
- If you think this alert is in error, send a message in #webring."
        )
    }
}

async fn scan_for_links(
    webpage: impl tokio::io::AsyncBufRead + Unpin,
<<<<<<< HEAD
    base_address: &Uri,
=======
    base_address: Intern<Uri>,
>>>>>>> 5eb255bf
) -> Option<MissingLinks> {
    // Streams HTML tokens
    let mut reader = Reader::from_reader(webpage);

    let decoder = reader.decoder();

    let mut missing_links = MissingLinks {
        base_address: base_address.clone(),
        home: true,
        next: true,
        prev: true,
    };

    let mut buf = Vec::new();

    while let Ok(event) = reader.read_event_into_async(&mut buf).await {
        // If we don't break, the reader will hang
        if let Event::Eof = event {
            break;
        }

        // Is the token a start tag?
        if let Event::Start(tag) = event {
            // Is the tag an `<a ...>` tag?
            if tag.name().0 == b"a" {
                // Try to get the href attribute
                let Ok(Some(attr)) = tag.try_get_attribute("href") else {
                    continue;
                };

                let Ok(attr_value) = attr.decode_and_unescape_value(decoder) else {
                    continue;
                };

                let Ok(uri) = attr_value.parse::<Uri>() else {
                    continue;
                };

                // Mark the link as found if it's one we expect
                missing_links.found_link(&uri);
            } else {
                // Try to get the `data-phwebring` attribute out
                let Ok(Some(attr)) = tag.try_get_attribute("data-phwebring") else {
                    continue;
                };

                let Ok(attr_value) = attr.decode_and_unescape_value(decoder) else {
                    continue;
                };

                // If the value matches any of these, mark the link as found.
                match &*attr_value {
                    "prev" | "previous" => missing_links.prev = false,
                    "home" => missing_links.home = false,
                    "next" => missing_links.next = false,
                    _ => {}
                }
            }
        }

        // If we've found all of the links, short circuit
        if !missing_links.home && !missing_links.next && !missing_links.prev {
            return None;
        }
    }

    Some(missing_links)
}

#[cfg(test)]
mod tests {
<<<<<<< HEAD
    use axum::{Router, http::Uri, response::Html, routing::get};
    use reqwest::StatusCode;
=======
    use axum::http::Uri;
    use sarlacc::Intern;
>>>>>>> 5eb255bf

    use super::{CheckFailure, CheckLevel, MissingLinks, scan_for_links};

    async fn assert_links_gives(
        base_address: &'static str,
        file: &str,
        res: impl Into<Option<(bool, bool, bool)>>,
    ) {
        assert_eq!(
            scan_for_links(
                file.replace("ADDRESS", base_address).as_bytes(),
<<<<<<< HEAD
                &Uri::from_static(base_address)
=======
                Intern::new(Uri::from_static(base_address))
>>>>>>> 5eb255bf
            )
            .await,
            res.into().map(|(home, prev, next)| MissingLinks {
                home,
                next,
                prev,
                base_address: Intern::new(Uri::from_static(base_address))
            })
        );
    }

    #[tokio::test]
    async fn all_links() {
        assert_links_gives(
            "https://ring.purduehackers.com",
            "<body>
                <a href=\"ADDRESS/\"></a>
                <a href=\"ADDRESS/prev\"></a>
                <a href=\"ADDRESS/next\"></a>
            </body>",
            None,
        )
        .await;
    }

    #[tokio::test]
    async fn just_home() {
        assert_links_gives(
            "http://purduehackers.com/",
            "<div>
                <a href=\"ADDRESS\"></a>
            </div>",
            (false, true, true),
        )
        .await;
    }

    #[tokio::test]
    async fn just_prev() {
        assert_links_gives(
            "https://purduehackers.com/",
            "<carousel>
                <a href=\"ADDRESSprev?query=huh\"></a>
            </carousel>",
            (true, false, true),
        )
        .await;
    }

    #[tokio::test]
    async fn just_previous() {
        assert_links_gives(
            "https://x/",
            "<carousel>
                <a href=\"ADDRESSprevious?query=huh\"></a>
            </carousel>",
            (true, false, true),
        )
        .await;
    }

    #[tokio::test]
    async fn just_next() {
        assert_links_gives(
            "https://uz/",
            "<body>
                <a href=\"ADDRESSnext/\"></a>
            </body>",
            (true, true, false),
        )
        .await;
    }

    #[tokio::test]
    async fn random_links() {
        assert_links_gives(
            "https://ring.purduehackers.com",
            "
            <!-- ADDRESSS -->
            <!-- ADDRESSS/prev -->
            <!-- ADDRESSS/next -->
            <a href=\"ADDRESS/bruh/\"></a>
            <a href=\"https://goggle.com\"></a>
            <a href=\"https://google.com\"></a>
            <a href=\"https://gooolo.com\"></a>
            <a href=\"wherever.wherever/home\"></a>
            <a href=\"wherever.wherever/prev\"></a>
            <a href=\"wherever.wherever/next\"></a>
            <b href=\"ADDRESS\"></b>
            <b href=\"ADDRESS/prev\"></b>
            <b href=\"ADDRESS/next\"></b>",
            (true, true, true),
        )
        .await;
    }

    #[tokio::test]
    async fn alternate_elements_all() {
        assert_links_gives(
            "https://ring.purduehackers.com",
            "<table>
                <b data-phwebring=\"home\"></b>
                <b data-phwebring=\"next\"></b>
                <b data-phwebring=\"prev\"></b>
            </table>",
            None,
        )
        .await;
    }

    #[tokio::test]
    async fn alternate_elements_just_home() {
        assert_links_gives(
            "https://ring.purduehackers.com",
            "<div>
                <b data-phwebring=\"home\"></b>
            </div>",
            (false, true, true),
        )
        .await;
    }

    #[tokio::test]
    async fn alternate_elements_just_prev() {
        assert_links_gives(
            "https://ring.purduehackers.com",
            "<body>
                <b data-phwebring=\"prev\"></b>
            </body>",
            (true, false, true),
        )
        .await;
    }

    #[tokio::test]
    async fn alternate_elements_just_previous() {
        assert_links_gives(
            "https://ring.purduehackers.com",
            "<body>
                <b data-phwebring=\"previous\"></b>
            </body>",
            (true, false, true),
        )
        .await;
    }

    #[tokio::test]
    async fn alternate_elements_just_next() {
        assert_links_gives(
            "https://ring.purduehackers.com",
            "<body>
                <b data-phwebring=\"next\"></b>
            </body>",
            (true, true, false),
        )
        .await;
    }

    #[tokio::test]
    async fn check_failure_types() {
        // Start a web server so we can do each kinds of checks
        let server_addr = ("127.0.0.1", 32750);
        tokio::spawn(async move {
            let listener = tokio::net::TcpListener::bind(&server_addr).await.unwrap();
            let router: Router<()> = Router::new()
                .route("/up", get(async || "Hi there!"))
                .route(
                    "/links",
                    get(async || {
                        Html(
                            r#"
                        <a href="https://ring.purduehackers.com/">Purdue Hackers webring</a>
                        <a href="https://ring.purduehackers.com/prev">Previous site</a>
                        <a href="https://ring.purduehackers.com/next">Next site</a>
                        "#,
                        )
                    }),
                )
                .route(
                    "/error",
                    get(async || {
                        let status = StatusCode::from_u16(rand::random_range(400..600)).unwrap();
                        (status, "Uh oh :(")
                    }),
                );
            axum::serve(listener, router).await.unwrap();
        });

        // Create a site for each endpoint, plus one which will fail to connect.
        // The second value in the tuple is the list of checks for which this member should succeed.
        // The third is the check failure we expect.
        #[expect(clippy::type_complexity)]
        let sites: Vec<(Uri, Vec<CheckLevel>, fn(CheckFailure) -> bool)> = vec![
            (
                Uri::from_static("http://127.0.0.10:0/connection"),
                vec![CheckLevel::None],
                |failure| matches!(failure, CheckFailure::Connection(_)),
            ),
            (
                Uri::from_static("http://127.0.0.1:32750/error"),
                vec![CheckLevel::None],
                |failure| matches!(failure, CheckFailure::ResponseStatus(_)),
            ),
            (
                Uri::from_static("http://127.0.0.1:32750/up"),
                vec![CheckLevel::None, CheckLevel::JustOnline],
                |failure| matches!(failure, CheckFailure::MissingLinks(_)),
            ),
            (
                Uri::from_static("http://127.0.0.1:32750/links"),
                vec![
                    CheckLevel::None,
                    CheckLevel::JustOnline,
                    CheckLevel::ForLinks,
                ],
                |_| false,
            ),
        ];

        let base = Uri::from_static("https://ring.purduehackers.com");
        for (site, expect_passing, does_failure_match) in sites {
            let levels = [
                CheckLevel::None,
                CheckLevel::JustOnline,
                CheckLevel::ForLinks,
            ];
            for level in levels {
                // FIXME: Collect CheckFailure and check type
                let maybe_failure = super::check(&site, level, &base).await;
                eprintln!("Checking {} at level {:?}", &site, level);
                let was_successful = maybe_failure.is_none();
                assert_eq!(expect_passing.contains(&level), was_successful);
                if !was_successful {
                    assert!(does_failure_match(maybe_failure.unwrap()));
                }
            }
        }
    }
}<|MERGE_RESOLUTION|>--- conflicted
+++ resolved
@@ -8,11 +8,8 @@
 use futures::TryStreamExt;
 use log::{error, info};
 use quick_xml::{Reader, events::Event};
-<<<<<<< HEAD
 use reqwest::StatusCode;
-=======
 use sarlacc::Intern;
->>>>>>> 5eb255bf
 use tokio::sync::RwLock;
 use tokio_util::io::StreamReader;
 
@@ -80,23 +77,13 @@
 
 /// Checks whether a given URL passes the given check level.
 ///
-<<<<<<< HEAD
 /// Returns `Some` with the failure details if the site fails the check, or `None` if it passes (or
 /// if the check cannot be performed, e.g., due to the server being offline).
 pub async fn check(
     website: &Uri,
     check_level: CheckLevel,
-    base_address: &Uri,
+    base_address: Intern<Uri>,
 ) -> Option<CheckFailure> {
-=======
-/// Returns Some with the result, or None if the server seems to be not connected to the internet.
-#[allow(clippy::unused_async)]
-pub async fn check(
-    website: &Uri,
-    check_level: CheckLevel,
-    base_address: Intern<Uri>,
-) -> Option<bool> {
->>>>>>> 5eb255bf
     match check_impl(website, check_level, base_address).await {
         None => None,
         Some(failure) => {
@@ -121,8 +108,7 @@
 async fn check_impl(
     website: &Uri,
     check_level: CheckLevel,
-<<<<<<< HEAD
-    base_address: &Uri,
+    base_address: Intern<Uri>,
 ) -> Option<CheckFailure> {
     if check_level == CheckLevel::None {
         return None;
@@ -179,29 +165,6 @@
                     write!(&mut msg, " ({description})").unwrap();
                 }
                 msg
-=======
-    base_address: Intern<Uri>,
-) -> eyre::Result<()> {
-    match check_level {
-        CheckLevel::ForLinks => {
-            let res = reqwest::get(website.to_string())
-                .await?
-                .error_for_status()?;
-            server_definitely_online().await;
-
-            // Stream the body instead of collecting it into memory
-            let stream = res.bytes_stream();
-
-            // Adapt the stream type returned by reqwest to the type expected by quick_xml
-            match contains_link(
-                StreamReader::new(stream.map_err(|e| std::io::Error::new(ErrorKind::Other, e))),
-                base_address,
-            )
-            .await
-            {
-                None => Ok(()),
-                Some(links) => Err(Report::new(links)),
->>>>>>> 5eb255bf
             }
             CheckFailure::MissingLinks(missing_links) => missing_links.to_string(),
         }
@@ -302,11 +265,7 @@
 
 async fn scan_for_links(
     webpage: impl tokio::io::AsyncBufRead + Unpin,
-<<<<<<< HEAD
-    base_address: &Uri,
-=======
     base_address: Intern<Uri>,
->>>>>>> 5eb255bf
 ) -> Option<MissingLinks> {
     // Streams HTML tokens
     let mut reader = Reader::from_reader(webpage);
@@ -314,7 +273,7 @@
     let decoder = reader.decoder();
 
     let mut missing_links = MissingLinks {
-        base_address: base_address.clone(),
+        base_address,
         home: true,
         next: true,
         prev: true,
@@ -378,13 +337,9 @@
 
 #[cfg(test)]
 mod tests {
-<<<<<<< HEAD
     use axum::{Router, http::Uri, response::Html, routing::get};
     use reqwest::StatusCode;
-=======
-    use axum::http::Uri;
     use sarlacc::Intern;
->>>>>>> 5eb255bf
 
     use super::{CheckFailure, CheckLevel, MissingLinks, scan_for_links};
 
@@ -396,11 +351,7 @@
         assert_eq!(
             scan_for_links(
                 file.replace("ADDRESS", base_address).as_bytes(),
-<<<<<<< HEAD
-                &Uri::from_static(base_address)
-=======
                 Intern::new(Uri::from_static(base_address))
->>>>>>> 5eb255bf
             )
             .await,
             res.into().map(|(home, prev, next)| MissingLinks {
@@ -620,7 +571,7 @@
             ),
         ];
 
-        let base = Uri::from_static("https://ring.purduehackers.com");
+        let base = Intern::new(Uri::from_static("https://ring.purduehackers.com"));
         for (site, expect_passing, does_failure_match) in sites {
             let levels = [
                 CheckLevel::None,
@@ -629,7 +580,7 @@
             ];
             for level in levels {
                 // FIXME: Collect CheckFailure and check type
-                let maybe_failure = super::check(&site, level, &base).await;
+                let maybe_failure = super::check(&site, level, base).await;
                 eprintln!("Checking {} at level {:?}", &site, level);
                 let was_successful = maybe_failure.is_none();
                 assert_eq!(expect_passing.contains(&level), was_successful);
