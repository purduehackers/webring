--- conflicted
+++ resolved
@@ -11,7 +11,6 @@
 };
 
 use axum::http::{Uri, uri::Scheme};
-use chrono::Duration;
 use clap::{Parser, ValueEnum};
 use discord::DiscordNotifier;
 use ftail::Ftail;
@@ -63,15 +62,11 @@
     members_file: PathBuf,
 
     #[arg(short = 'a', long, default_value = "https://ring.purduehackers.com", value_parser = parse_uri)]
-<<<<<<< HEAD
-    address: Uri,
+    address: Intern<Uri>,
 
     /// Discord webhook URL
     #[arg(long)]
     discord_webhook_url: Option<Url>,
-=======
-    address: Intern<Uri>,
->>>>>>> 5eb255bf
 }
 
 fn parse_uri(str: &str) -> eyre::Result<Intern<Uri>> {
@@ -162,12 +157,8 @@
     let webring = match Webring::new(
         cli.members_file.clone(),
         cli.static_dir.clone(),
-<<<<<<< HEAD
-        cli.address.clone(),
+        cli.address,
         maybe_notifier,
-=======
-        cli.address,
->>>>>>> 5eb255bf
     )
     .await
     {
@@ -195,7 +186,7 @@
         log::error!("Unable to watch member file for changes: {err}");
         log::warn!("Webring will not reload automatically.");
     }
-    webring.enable_ip_pruning(Duration::hours(1));
+    webring.enable_ip_pruning(chrono::Duration::hours(1));
     log::info!("Watching {} for changes", cli.members_file.display());
 
     // Start server
