use std::{
    collections::HashMap,
    net::IpAddr,
    path::{Path, PathBuf},
    str::FromStr,
    sync::{
        Arc, OnceLock, RwLock, RwLockReadGuard,
        atomic::{AtomicBool, Ordering},
    },
};

use axum::http::{Uri, uri::Authority};
<<<<<<< HEAD
use eyre::{Context, bail, eyre};
=======
use chrono::TimeDelta;
use eyre::{OptionExt, eyre};
>>>>>>> 5eb255bf
use futures::{StreamExt, stream::FuturesUnordered};
use notify::{EventKind, RecommendedWatcher, RecursiveMode, Watcher};
use rand::seq::SliceRandom;

use log::{debug, error, info, warn};
use sarlacc::Intern;
use thiserror::Error;

use crate::{
    checking::{CheckFailure, check},
    discord::{DiscordNotifier, Snowflake},
    homepage::{Homepage, MemberForHomepage},
    stats::{Stats, UNKNOWN_ORIGIN},
};

#[derive(Clone, Copy, Debug, PartialEq, Eq, PartialOrd, Ord)]
pub enum CheckLevel {
    None,
    JustOnline,
    ForLinks,
}

impl FromStr for CheckLevel {
    type Err = eyre::Report;

    fn from_str(s: &str) -> Result<Self, Self::Err> {
        Ok(match s.to_lowercase().as_str() {
            "links" => CheckLevel::ForLinks,
            "online" => CheckLevel::JustOnline,
            "none" => CheckLevel::None,
            _ => {
                bail!(
                    "Expected the check level to be one of {{\"links\", \"online\", \"none\"}}. Got \"{s}\""
                );
            }
        })
    }
}

#[derive(Clone, Debug)]
struct Member {
    name: String,
<<<<<<< HEAD
    website: Arc<Uri>,
    discord_id: Option<Snowflake>,
=======
    website: Intern<Uri>,
    authority: Intern<Authority>,
    #[allow(dead_code)]
    discord_id: String,
>>>>>>> 5eb255bf
    check_level: CheckLevel,
    check_successful: Arc<AtomicBool>,
}

impl Member {
    fn check_and_store_and_optionally_notify(
        &self,
<<<<<<< HEAD
        base_address: &Uri,
        notifier: Option<Arc<DiscordNotifier>>,
    ) -> impl Future<Output = Option<CheckFailure>> + Send + 'static {
        let website = Arc::clone(&self.website);
=======
        base_address: Intern<Uri>,
    ) -> impl Future<Output = eyre::Result<()>> + Send + 'static {
        let website = self.website;
>>>>>>> 5eb255bf
        let check_level = self.check_level;
        let successful = Arc::clone(&self.check_successful);

        let discord_id_for_block = self.discord_id;
        let base_address_for_block = base_address.clone();
        async move {
            let check_result = check(&website, check_level, &base_address_for_block).await;
            if let Some(failure) = &check_result {
                successful.store(false, Ordering::Relaxed);
                if let (Some(notifier), Some(user_id)) = (notifier, discord_id_for_block) {
                    let message = format!("<@{}> {}", user_id, failure.to_message());
                    tokio::spawn(async move {
                        if let Err(err) = notifier.send_message(Some(user_id), &message).await {
                            log::error!("Error sending Discord notification: {err}");
                        }
                    });
                }
            } else {
                successful.store(true, Ordering::Relaxed);
            }
            check_result
        }
    }
}

#[derive(Clone, Debug, Default)]
struct WebringData {
    members_table: HashMap<Intern<Authority>, usize>,
    ordering: Vec<Member>,
}

/// The data structure underlying a webring. Implements the core webring functionality.
#[derive(Debug)]
pub struct Webring {
    // https://docs.rs/tokio/latest/tokio/sync/struct.Mutex.html#which-kind-of-mutex-should-you-use
    // This is a good case for std locks because we will never need to hold it across an await
    inner: RwLock<WebringData>,
    // This one we would like to hold across awaits
    homepage: tokio::sync::RwLock<Option<Arc<Homepage>>>,
    members_file_path: PathBuf,
    static_dir_path: PathBuf,
    file_watcher: OnceLock<RecommendedWatcher>,
<<<<<<< HEAD
    base_address: Uri,
    notifier: Option<Arc<DiscordNotifier>>,
=======
    base_address: Intern<Uri>,
    base_authority: Intern<Authority>,
    stats: Arc<Stats>,
>>>>>>> 5eb255bf
}

impl Webring {
    /// Create a webring by parsing the file at the given path.
    ///
    /// The members' `check_successful` fields will be initialized to `true` until a check is
    /// performed using [`check_members()`][Self::check_members].
    pub async fn new(
        members_file: PathBuf,
        static_dir: PathBuf,
<<<<<<< HEAD
        base_address: Uri,
        notifier: Option<DiscordNotifier>,
=======
        base_address: Intern<Uri>,
>>>>>>> 5eb255bf
    ) -> eyre::Result<Webring> {
        let stats = Stats::new();
        let webring_data = parse_file(&members_file).await;

<<<<<<< HEAD
        Ok(Webring {
            inner: RwLock::new(webring_data),
=======
        let webring = Webring {
            inner: RwLock::new(webring_data?),
>>>>>>> 5eb255bf
            members_file_path: members_file,
            static_dir_path: static_dir,
            homepage: tokio::sync::RwLock::new(None),
            stats: Arc::new(stats),
            file_watcher: OnceLock::default(),
            base_address,
<<<<<<< HEAD
            notifier: notifier.map(Arc::new),
        })
=======
            base_authority: Intern::from_ref(base_address.authority().ok_or_eyre(
                "The base address does not include an authority component (is relative)",
            )?),
        };

        webring.check_members().await?;

        Ok(webring)
>>>>>>> 5eb255bf
    }

    /// Update the webring in-place by re-parsing the file given in the original `new` call, and
    /// invalidating the cache of the SSR'ed homepage. All new URLs are checked.
    ///
    /// Useful for updating the webring without restarting the server.
    pub async fn update_from_file_and_check(&self) -> eyre::Result<()> {
        let mut new_members = parse_file(&self.members_file_path).await?;
        let mut tasks = FuturesUnordered::new();

        {
            let old_members = self.inner.read().unwrap();

            for (name, idx) in &new_members.members_table {
                match old_members.members_table.get(name) {
                    Some(old_idx) => {
                        let check_successful =
                            Arc::clone(&old_members.ordering[*old_idx].check_successful);
                        new_members.ordering[*idx].check_successful = check_successful;
                    }
                    None => {
<<<<<<< HEAD
                        tasks.push(
                            new_members.ordering[*idx].check_and_store_and_optionally_notify(
                                &self.base_address,
                                self.notifier.as_ref().map(Arc::clone),
                            ),
                        );
=======
                        tasks.push(new_members.ordering[*idx].check_and_store(self.base_address));
>>>>>>> 5eb255bf
                    }
                }
            }
        }

        // Wait for all tasks
        while tasks.next().await.is_some() {}

        *self.inner.write().unwrap() = new_members;
        *self.homepage.write().await = None;
        Ok(())
    }

    /// Query everyone's webpages and check them according to their respective check levels.
<<<<<<< HEAD
    pub async fn check_members(&self) {
        let mut tasks = self
            .inner
            .read()
            .unwrap()
            .ordering
            .iter()
            .map(|member| {
                member.check_and_store_and_optionally_notify(
                    &self.base_address,
                    self.notifier.as_ref().map(Arc::clone),
                )
            })
            .collect::<FuturesUnordered<_>>();

        // Wait for all tasks
        while tasks.next().await.is_some() {}
=======
    pub async fn check_members(&self) -> eyre::Result<()> {
        let tasks = FuturesUnordered::new();

        {
            let inner = self.inner.read().unwrap();

            for member in &inner.ordering {
                tasks.push(member.check_and_store(self.base_address));
            }
        }

        let ret = collect_errs(tasks).await;
>>>>>>> 5eb255bf

        *self.homepage.write().await = None;
    }

    fn get_authority(uri: &Uri) -> Result<Intern<Authority>, TraverseWebringError> {
        let authority = uri
            .authority()
            .ok_or_else(|| TraverseWebringError::NoAuthority(uri.to_owned()))?;
        Intern::get_ref(authority)
            .ok_or_else(|| TraverseWebringError::AuthorityNotFound(authority.to_owned()))
    }

    fn member_idx_and_lock(
        &self,
        uri: &Uri,
    ) -> Result<(usize, Intern<Authority>, RwLockReadGuard<'_, WebringData>), TraverseWebringError>
    {
        let interned = Self::get_authority(uri)?;
        let inner = self.inner.read().unwrap();
        Ok((
            *inner.members_table.get(&interned).ok_or_else(|| {
                TraverseWebringError::AuthorityNotFound(uri.authority().unwrap().to_owned())
            })?,
            interned,
            inner,
        ))
    }

    /// Get the next page in the webring from the given URI based on the authority part
    pub fn next_page(&self, uri: &Uri, ip: IpAddr) -> Result<Intern<Uri>, TraverseWebringError> {
        let (mut idx, authority, inner) = self.member_idx_and_lock(uri)?;

        // -1 to avoid jumping all the way around the ring to the same page
        for _ in 0..inner.ordering.len() - 1 {
            idx += 1;
            if idx == inner.ordering.len() {
                idx = 0;
            }

            if inner.ordering[idx].check_successful.load(Ordering::Relaxed) {
                self.stats
                    .redirected(ip, authority, inner.ordering[idx].authority);
                return Ok(inner.ordering[idx].website);
            }
        }

        warn!("All webring members are broken???");

        Err(TraverseWebringError::AllMembersFailing)
    }

    /// Get the previous page in the webring from the given URI; based on the authority part
    pub fn prev_page(&self, uri: &Uri, ip: IpAddr) -> Result<Intern<Uri>, TraverseWebringError> {
        let (mut idx, authority, inner) = self.member_idx_and_lock(uri)?;

        // -1 to avoid jumping all the way around the ring to the same page
        for _ in 0..inner.ordering.len() - 1 {
            if idx == 0 {
                idx = inner.ordering.len();
            }
            idx -= 1;

            if inner.ordering[idx].check_successful.load(Ordering::Relaxed) {
                self.stats
                    .redirected(ip, authority, inner.ordering[idx].authority);
                return Ok(inner.ordering[idx].website);
            }
        }

        warn!("All webring members are broken???");

        Err(TraverseWebringError::AllMembersFailing)
    }

    /// Get a random page in the webring.
    ///
    /// If the `origin` has a value, the returned page will be different from the one referred to
    /// by the value. This prevents a user who has a `/random` link on their site from being sent
    /// back to the site they came from.
    ///
    /// If `origin` does not have a value, the request will be logged as coming from an unknown source.
    pub fn random_page(
        &self,
        maybe_origin: Option<&Uri>,
        ip: IpAddr,
    ) -> Result<Intern<Uri>, TraverseWebringError> {
        let (maybe_idx, maybe_authority, inner) =
            match maybe_origin.and_then(|origin| self.member_idx_and_lock(origin).ok()) {
                Some((idx, authority, inner)) => (Some(idx), Some(authority), inner),
                None => (None, None, self.inner.read().unwrap()),
            };

        let mut range = (0..inner.ordering.len()).collect::<Vec<_>>();
        let mut range = &mut *range;

        let mut rng = rand::rng();

        while !range.is_empty() {
            let (chosen, rest) = range.partial_shuffle(&mut rng, 1);
            let chosen = chosen[0];

            if maybe_idx != Some(chosen)
                && inner.ordering[chosen]
                    .check_successful
                    .load(Ordering::Relaxed)
            {
                self.stats.redirected(
                    ip,
                    maybe_authority.unwrap_or_else(|| *UNKNOWN_ORIGIN),
                    inner.ordering[chosen].authority,
                );

                return Ok(inner.ordering[chosen].website);
            }

            range = rest;
        }

        warn!("All webring members are broken???");

        Err(TraverseWebringError::AllMembersFailing)
    }

    /// Track a click to the webring homepage. If there is no authority for the origin or the authority isn't found, this will say that the source is "unknown".
    pub fn track_to_homepage_click(&self, maybe_member_page: Option<&Uri>, ip: IpAddr) {
        let interned = maybe_member_page
            .and_then(|member_page| Self::get_authority(member_page).ok())
            .unwrap_or_else(|| *UNKNOWN_ORIGIN);
        self.stats.redirected(ip, interned, self.base_authority);
    }

    /// Track a click from the webring homepage to a ring member. This returns a result because redirecting someone to an invalid URI is a problem on our side.
    pub fn track_from_homepage_click(
        &self,
        member_page: &Uri,
        ip: IpAddr,
    ) -> Result<Intern<Uri>, TraverseWebringError> {
        let (idx, authority, inner) = self.member_idx_and_lock(member_page)?;

        self.stats.redirected(ip, self.base_authority, authority);

        Ok(inner.ordering[idx].website)
    }

    /// Return a server-side rendered homepage.
    ///
    /// This method is cached, and the cache gets invalidated whenever the webring is updated.
    pub async fn homepage(&self) -> eyre::Result<Arc<Homepage>> {
        let maybe_homepage = self.homepage.read().await;

        if let Some(homepage) = &*maybe_homepage {
            Ok(Arc::clone(homepage))
        } else {
            drop(maybe_homepage);
            let mut maybe_homepage = self.homepage.write().await;

            // Just in case it got written between releasing and acquiring the lock
            if let Some(homepage) = &*maybe_homepage {
                return Ok(Arc::clone(homepage));
            }

            let members = {
                let inner = self.inner.read().unwrap();

                inner
                    .ordering
                    .iter()
                    .map(|member_info| MemberForHomepage {
                        name: member_info.name.clone(),
                        website: member_info.website.as_ref().into(),
                        check_successful: member_info.check_successful.load(Ordering::Relaxed),
                    })
                    .collect::<Vec<_>>()
            };

            let homepage =
                Arc::new(Homepage::new(&self.static_dir_path, self.base_address, &members).await?);

            *maybe_homepage = Some(Arc::clone(&homepage));

            Ok(homepage)
        }
    }

    /// Enable automatic reloading
    ///
    /// After calling this method, the `Webring`'s data will automatically be reloaded when the
    /// members file is changed. Similarly, the homepage will be invalidated when the template file
    /// is changed.
    ///
    /// This function must be called from a tokio runtime.
    pub fn enable_reloading(self: &Arc<Self>) -> eyre::Result<()> {
        let rt = tokio::runtime::Handle::current();
        let homepage_template_path = self.static_dir_path.join("index.html");
        let weak_webring = Arc::downgrade(self);
        let homepage_template_path_for_closure = homepage_template_path.clone();
        let mut watcher =
            notify::recommended_watcher(move |maybe_event: notify::Result<notify::Event>| {
                // We can upgrade because if the webring was dropped, this watcher would be
                // deregistered and thus we wouldn't be here.
                let webring = weak_webring.upgrade().unwrap();
                match maybe_event {
                    Ok(event) => {
                        debug!(
                            "Event observed on {}: {event:#?}",
                            webring.members_file_path.display()
                        );
                        if !matches!(event.kind, EventKind::Modify(_) | EventKind::Create(_)) {
                            return;
                        }

                        for path in event.paths {
                            if same_file::is_same_file(&path, &webring.members_file_path)
                                .unwrap_or_else(|err| {
                                    log::error!("Error comparing file paths: {err}");
                                    false
                                })
                            {
                                info!(
                                    "Detected change to {}. Reloading webring.",
                                    webring.members_file_path.display()
                                );
                                let webring_for_task = Arc::clone(&webring);
                                rt.spawn(async move {
                                    if let Err(err) =
                                        webring_for_task.update_from_file_and_check().await
                                    {
                                        error!("Failed to update webring: {err}");
                                    }
                                    info!("Webring reloaded");
                                });
                            }
                            if same_file::is_same_file(&path, &homepage_template_path_for_closure)
                                .unwrap_or_else(|err| {
                                    log::error!("Error comparing file paths: {err}");
                                    false
                                })
                            {
                                info!(
                                    "Detected change to {}. Invalidating homepage.",
                                    homepage_template_path_for_closure.display()
                                );
                                let webring_for_task = Arc::clone(&webring);
                                rt.spawn(async move {
                                    webring_for_task.homepage.write().await.take();
                                });
                            }
                        }
                    }
                    Err(err) => {
                        error!("Error watching file: {err}");
                    }
                }
            })?;
        watcher.watch(&self.members_file_path, RecursiveMode::NonRecursive)?;
        watcher.watch(&homepage_template_path, RecursiveMode::NonRecursive)?;
        let _ = self.file_watcher.set(watcher);
        Ok(())
    }

    /// Create a task that prunes IP addresses from the table at the given interval. Note that IPs will be pruned if they haven't been seen since `IP_TRACKING_TTL`.
    pub fn enable_ip_pruning(&self, interval: TimeDelta) {
        let stats_for_task = Arc::downgrade(&self.stats);
        let std_duration = interval.to_std().unwrap();

        tokio::spawn(async move {
            loop {
                tokio::time::sleep(std_duration).await;

                // If the stats were freed that means the webring was freed and we can go die
                if let Some(stats) = stats_for_task.upgrade() {
                    stats.prune_seen_ips();
                } else {
                    return;
                }
            }
        });
    }

    #[cfg(test)]
    pub fn assert_stat_entry(&self, entry: (chrono::NaiveDate, &str, &str, &str), count: u64) {
        self.stats.assert_stat_entry(entry, count);
    }
}

async fn parse_file(path: &Path) -> eyre::Result<WebringData> {
    let file = tokio::fs::read_to_string(&path).await?;

    let mut members = WebringData {
        members_table: HashMap::new(),
        ordering: Vec::new(),
    };

    for line in file.lines().filter(|line| !line.is_empty()) {
        let split = line.split("—").map(str::trim).collect::<Vec<_>>();

        if split.len() != 4 {
            return Err(eyre!(
                "Expected four parameters of the form `name — website — discord id — check level`. Got:\n\n{line}{}",
                if line.contains(['-', '–']) {
                    "\n\nHelp: Dashes are expected to be emdashes (—) to avoid clashing with regular dashes."
                } else {
                    ""
                }
            ));
        }

        let check_level = CheckLevel::from_str(split[3])?;

        let uri = split[1].parse::<Uri>()?;

        let authority = match uri.authority() {
            Some(v) => Intern::from_ref(v),
            None => return Err(eyre!("URLs must not be relative. Got: {uri}")),
        };

        let member = Member {
            name: split[0].to_owned(),
<<<<<<< HEAD
            website: Arc::from(uri),
            discord_id: match split[2] {
                "-" => None,
                id => Some(id.parse().wrap_err("Discord ID is not valid")?),
            },
=======
            website: Intern::new(uri),
            authority,
            discord_id: split[2].to_owned(),
>>>>>>> 5eb255bf
            check_level,
            check_successful: Arc::new(AtomicBool::new(true)),
        };

        members
            .members_table
            .insert(authority, members.ordering.len());
        members.ordering.push(member);
    }

    Ok(members)
}

#[derive(Error, Debug, Clone, PartialEq, Eq)]
pub enum TraverseWebringError {
    #[error("The given origin URI ({0}) doesn't have a host component")]
    NoAuthority(Uri),
    #[error("The given origin host ({0}) does not appear to be a member of the webring")]
    AuthorityNotFound(Authority),
    /// This may be returned even if the origin URI is passing because jumping to the same URI is undesirable
    #[error("All sites in the webring are currently down or failing our status checks")]
    AllMembersFailing,
}

#[cfg(test)]
mod tests {
    use std::{
        collections::{HashMap, HashSet},
        path::PathBuf,
        sync::{
            Arc, OnceLock, RwLock,
            atomic::{AtomicBool, Ordering},
        },
        time::Duration,
    };

    use axum::http::{Uri, uri::Authority};
<<<<<<< HEAD
    use pretty_assertions::assert_eq;
=======
    use chrono::Utc;
    use sarlacc::Intern;
>>>>>>> 5eb255bf
    use tempfile::{NamedTempFile, TempDir};

    use crate::{
        stats::{TIMEZONE, UNKNOWN_ORIGIN},
        webring::{CheckLevel, Webring},
    };

    use super::{Member, TraverseWebringError};

    // `Authority` has no `Default` impl so we have to do it manually
    impl Default for Webring {
        fn default() -> Self {
            Webring {
                inner: RwLock::default(),
                homepage: tokio::sync::RwLock::default(),
                members_file_path: PathBuf::default(),
                static_dir_path: PathBuf::default(),
                file_watcher: OnceLock::new(),
                base_address: Intern::default(),
                base_authority: Intern::new("ring.purduehackers.com".parse().unwrap()),
                stats: Arc::default(),
            }
        }
    }

    impl PartialEq for Member {
        fn eq(&self, other: &Self) -> bool {
            self.name == other.name
                && self.website == other.website
                && self.discord_id == other.discord_id
                && self.check_level == other.check_level
                && self.check_successful.load(Ordering::Relaxed)
                    == other.check_successful.load(Ordering::Relaxed)
        }
    }

    impl Webring {
        fn assert_prev(
            &self,
            addr: &'static str,
            prev: Result<&'static str, TraverseWebringError>,
        ) {
            assert_eq!(
                self.prev_page(&Uri::from_static(addr), "0.0.0.0".parse().unwrap()),
                prev.map(|v| Intern::new(Uri::from_static(v)))
            );
        }

        fn assert_next(
            &self,
            addr: &'static str,
            next: Result<&'static str, TraverseWebringError>,
        ) {
            assert_eq!(
                self.next_page(&Uri::from_static(addr), "0.0.0.0".parse().unwrap()),
                next.map(|v| Intern::new(Uri::from_static(v)))
            );
        }
    }

    #[expect(clippy::too_many_lines)]
    #[tokio::test]
    async fn test_webring() {
        let members_file = NamedTempFile::new().unwrap();
        tokio::fs::write(
            members_file.path(),
            "
henry — hrovnyak.gitlab.io — 123 — None
kian — kasad.com — 456 — NonE
cynthia — https://clementine.viridian.page — 789 — nONE
??? — ws://refuse-the-r.ing — - — none
",
        )
        .await
        .unwrap();
        let static_dir = TempDir::new().unwrap();

        let webring = Webring::new(
            members_file.path().to_owned(),
            static_dir.path().to_owned(),
<<<<<<< HEAD
            Uri::from_static("https://ring.purduehackers.com"),
            None,
=======
            Intern::new(Uri::from_static("https://ring.purduehackers.com")),
>>>>>>> 5eb255bf
        )
        .await
        .unwrap();

        {
            let inner = webring.inner.read().unwrap();

            let mut expected_table = HashMap::new();
            expected_table.insert(Intern::new("hrovnyak.gitlab.io".parse().unwrap()), 0);
            expected_table.insert(Intern::new("kasad.com".parse().unwrap()), 1);
            expected_table.insert(Intern::new("clementine.viridian.page".parse().unwrap()), 2);
            expected_table.insert(Intern::new("refuse-the-r.ing".parse().unwrap()), 3);

            assert_eq!(inner.members_table, expected_table);

            let expected_ordering = vec![
                Member {
                    name: "henry".to_owned(),
<<<<<<< HEAD
                    website: Arc::new(Uri::from_static("hrovnyak.gitlab.io")),
                    discord_id: Some("123".parse().unwrap()),
=======
                    website: Intern::new(Uri::from_static("hrovnyak.gitlab.io")),
                    authority: Intern::new("hrovnyak.gitlab.io".parse().unwrap()),
                    discord_id: "123".to_owned(),
>>>>>>> 5eb255bf
                    check_level: CheckLevel::None,
                    check_successful: Arc::new(AtomicBool::new(true)),
                },
                Member {
                    name: "kian".to_owned(),
<<<<<<< HEAD
                    website: Arc::new(Uri::from_static("kasad.com")),
                    discord_id: Some("456".parse().unwrap()),
=======
                    website: Intern::new(Uri::from_static("kasad.com")),
                    authority: Intern::new("kasad.com".parse().unwrap()),
                    discord_id: "456".to_owned(),
>>>>>>> 5eb255bf
                    check_level: CheckLevel::None,
                    check_successful: Arc::new(AtomicBool::new(true)),
                },
                Member {
                    name: "cynthia".to_owned(),
<<<<<<< HEAD
                    website: Arc::new(Uri::from_static("https://clementine.viridian.page")),
                    discord_id: Some("789".parse().unwrap()),
=======
                    website: Intern::new(Uri::from_static("https://clementine.viridian.page")),
                    authority: Intern::new("clementine.viridian.page".parse().unwrap()),
                    discord_id: "789".to_owned(),
>>>>>>> 5eb255bf
                    check_level: CheckLevel::None,
                    check_successful: Arc::new(AtomicBool::new(true)),
                },
                Member {
                    name: "???".to_owned(),
<<<<<<< HEAD
                    website: Arc::new(Uri::from_static("ws://refuse-the-r.ing")),
                    discord_id: None,
=======
                    website: Intern::new(Uri::from_static("ws://refuse-the-r.ing")),
                    authority: Intern::new("refuse-the-r.ing".parse().unwrap()),
                    discord_id: "bruh".to_owned(),
>>>>>>> 5eb255bf
                    check_level: CheckLevel::None,
                    check_successful: Arc::new(AtomicBool::new(true)),
                },
            ];
            assert_eq!(inner.ordering, expected_ordering);
        }

        let today = Utc::now().with_timezone(&TIMEZONE).date_naive();

        webring.assert_next(
            "https://hrovnyak.gitlab.io/bruh/bruh/bruh?bruh=bruh",
            Ok("kasad.com"),
        );
        webring.assert_stat_entry(
            (
                today,
                "hrovnyak.gitlab.io",
                "kasad.com",
                "hrovnyak.gitlab.io",
            ),
            1,
        );

        webring.assert_prev(
            "https://hrovnyak.gitlab.io/bruh/bruh/bruh?bruh=bruh",
            Ok("ws://refuse-the-r.ing"),
        );
        webring.assert_stat_entry(
            (
                today,
                "hrovnyak.gitlab.io",
                "refuse-the-r.ing",
                "hrovnyak.gitlab.io",
            ),
            1,
        );

        webring.assert_next("huh://refuse-the-r.ing", Ok("hrovnyak.gitlab.io"));
        webring.assert_prev(
            "https://kasad.com:3000",
            Err(TraverseWebringError::AuthorityNotFound(
                Authority::from_static("kasad.com:3000"),
            )),
        );
        webring.assert_next("https://kasad.com", Ok("https://clementine.viridian.page"));
        webring.assert_prev(
            "/relative/uri",
            Err(TraverseWebringError::NoAuthority(Uri::from_static(
                "/relative/uri",
            ))),
        );

        webring.inner.write().unwrap().ordering[0]
            .check_successful
            .store(false, Ordering::Relaxed);

        webring.assert_next(
            "https://hrovnyak.gitlab.io/bruh/bruh/bruh?bruh=bruh",
            Ok("kasad.com"),
        );

        webring.assert_prev(
            "https://hrovnyak.gitlab.io/bruh/bruh/bruh?bruh=bruh",
            Ok("ws://refuse-the-r.ing"),
        );

        webring.assert_next("refuse-the-r.ing", Ok("kasad.com"));
        webring.assert_prev("kasad.com", Ok("ws://refuse-the-r.ing"));

        let mut found_in_random = HashSet::new();

        // Test random with a specified origin matching a site
        let origin = Uri::from_static("ws://refuse-the-r.ing");
        for _ in 0..200 {
            found_in_random.insert(
                (*webring
                    .random_page(Some(&origin), "0.0.0.0".parse().unwrap())
                    .unwrap())
                .clone(),
            );
        }
        let mut expected_random = HashSet::new();
        expected_random.insert(Uri::from_static("kasad.com"));
        expected_random.insert(Uri::from_static("https://clementine.viridian.page"));
        assert_eq!(found_in_random, expected_random);

        // Test random without a specified origin
        found_in_random.clear();
        for _ in 0..200 {
            found_in_random.insert(
                (*webring
                    .random_page(None, "0.0.0.0".parse().unwrap())
                    .unwrap())
                .clone(),
            );
        }
        let mut expected_random = HashSet::new();
        expected_random.insert(Uri::from_static("kasad.com"));
        expected_random.insert(Uri::from_static("https://clementine.viridian.page"));
        expected_random.insert(Uri::from_static("ws://refuse-the-r.ing"));
        assert_eq!(found_in_random, expected_random);

        // Test random with a specified origin not matching any site
        let origin = Uri::from_static("https://ring.purduehackers.com");
        found_in_random.clear();
        for _ in 0..200 {
            found_in_random.insert(
                (*webring
                    .random_page(Some(&origin), "0.0.0.0".parse().unwrap())
                    .unwrap())
                .clone(),
            );
        }
        let mut expected_random = HashSet::new();
        expected_random.insert(Uri::from_static("kasad.com"));
        expected_random.insert(Uri::from_static("https://clementine.viridian.page"));
        expected_random.insert(Uri::from_static("ws://refuse-the-r.ing"));
        assert_eq!(found_in_random, expected_random);

        tokio::fs::write(
            members_file.path(),
            "
cynthia — https://clementine.viridian.page — 789 — nONE
henry — hrovnyak.gitlab.io — 123 — None
??? — http://refuse-the-r.ing — 293847 — none
arhan — arhan.sh — 0 — none
kian — kasad.com — 456 — NonE
",
        )
        .await
        .unwrap();

        webring.update_from_file_and_check().await.unwrap();

        webring.assert_next("clementine.viridian.page", Ok("http://refuse-the-r.ing"));
        webring.assert_next("hrovnyak.gitlab.io", Ok("http://refuse-the-r.ing"));
        webring.assert_next("refuse-the-r.ing", Ok("arhan.sh"));
        webring.assert_next("arhan.sh", Ok("kasad.com"));
        webring.assert_next("kasad.com", Ok("https://clementine.viridian.page"));

        for i in 0..5 {
            webring.inner.write().unwrap().ordering[i]
                .check_successful
                .store(false, Ordering::Relaxed);
        }

        webring.assert_next("kasad.com", Err(TraverseWebringError::AllMembersFailing));
        webring.assert_prev(
            "clementine.viridian.page",
            Err(TraverseWebringError::AllMembersFailing),
        );
        assert_eq!(
            webring.random_page(None, "0.0.0.0".parse().unwrap()),
            Err(TraverseWebringError::AllMembersFailing)
        );
        webring.assert_prev(
            "clementine.viridian.page",
            Err(TraverseWebringError::AllMembersFailing),
        );

        webring.inner.write().unwrap().ordering[3]
            .check_successful
            .store(true, Ordering::Relaxed);

        for _ in 0..200 {
            assert_eq!(
                webring.random_page(None, "0.0.0.0".parse().unwrap()),
                Ok(Intern::new(Uri::from_static("arhan.sh")))
            );
        }

        webring.assert_prev("arhan.sh", Err(TraverseWebringError::AllMembersFailing));
        webring.assert_next("arhan.sh", Err(TraverseWebringError::AllMembersFailing));

        webring.assert_prev("refuse-the-r.ing", Ok("arhan.sh"));
        webring.assert_next("kasad.com", Ok("arhan.sh"));
    }

    #[tokio::test]
    async fn test_random_stats_unknown_origin() {
        let members_file = NamedTempFile::new().unwrap();
        tokio::fs::write(
            members_file.path(),
            "
kian — kasad.com — 456 — NonE
",
        )
        .await
        .unwrap();
        let static_dir = TempDir::new().unwrap();

        let webring = Webring::new(
            members_file.path().to_owned(),
            static_dir.path().to_owned(),
            Intern::new(Uri::from_static("https://ring.purduehackers.com")),
        )
        .await
        .unwrap();

        let today = Utc::now().with_timezone(&TIMEZONE).date_naive();

        let uri = webring
            .random_page(None, "0.0.0.0".parse().unwrap())
            .unwrap();
        assert_eq!(uri, Intern::new("kasad.com".parse().unwrap()));
        webring.assert_stat_entry(
            (
                today,
                UNKNOWN_ORIGIN.as_str(),
                "kasad.com",
                UNKNOWN_ORIGIN.as_str(),
            ),
            1,
        );
    }

    #[tokio::test]
    async fn test_random_stats() {
        let members_file = NamedTempFile::new().unwrap();
        tokio::fs::write(
            members_file.path(),
            "
kian — kasad.com — 456 — NonE
cynthia — https://clementine.viridian.page — 789 — nONE
",
        )
        .await
        .unwrap();
        let static_dir = TempDir::new().unwrap();

        let webring = Webring::new(
            members_file.path().to_owned(),
            static_dir.path().to_owned(),
            Intern::new(Uri::from_static("https://ring.purduehackers.com")),
        )
        .await
        .unwrap();

        let today = Utc::now().with_timezone(&TIMEZONE).date_naive();

        let uri = webring
            .random_page(
                Some(&"clementine.viridian.page".parse().unwrap()),
                "0.0.0.0".parse().unwrap(),
            )
            .unwrap();
        assert_eq!(uri, Intern::new("kasad.com".parse().unwrap()));
        webring.assert_stat_entry(
            (
                today,
                "clementine.viridian.page",
                "kasad.com",
                "clementine.viridian.page",
            ),
            1,
        );
    }

    /// Creates a members list file and a static directory containing an `index.html` file.
    ///
    /// Returns the [`TempDir`] containing all of the files, path of the members file, and the
    /// static directory, in that order.
    ///
    /// The [`TempDir`] isn't terribly useful, but once it is dropped, the files are cleaned up, so
    /// it must be returned.
    async fn create_files() -> (TempDir, PathBuf, PathBuf) {
        let dir = TempDir::new().unwrap();
        let static_dir_path = dir.path().join("static");
        tokio::fs::create_dir(&static_dir_path).await.unwrap();
        tokio::fs::File::create_new(static_dir_path.join("index.html"))
            .await
            .unwrap();
        let members_file_path = dir.path().join("members.txt");
        tokio::fs::File::create_new(&members_file_path)
            .await
            .unwrap();
        (dir, members_file_path, static_dir_path)
    }

    #[tokio::test]
    async fn test_reload_webring() {
        let (_dir, members_file, static_dir) = create_files().await;
        let file_contents = "\
cynthia — https://clementine.viridian.page — 789 — nONE";
        tokio::fs::write(&members_file, file_contents)
            .await
            .unwrap();
        let webring = Arc::new(
            Webring::new(
                members_file.clone(),
                static_dir,
<<<<<<< HEAD
                Uri::from_static("https://ring.purduehackers.com"),
                None,
=======
                Intern::new(Uri::from_static("https://ring.purduehackers.com")),
>>>>>>> 5eb255bf
            )
            .await
            .unwrap(),
        );
        webring.enable_reloading().unwrap();
        assert_eq!(webring.inner.read().unwrap().ordering.len(), 1);
        let new_file_contents = "\
cynthia — https://clementine.viridian.page — 789 — nONE
kian — kasad.com — 123 — none";
        tokio::fs::write(&members_file, new_file_contents)
            .await
            .unwrap();
        // Wait for a bit just in case the event takes some time to process
        tokio::time::sleep(Duration::from_millis(100)).await;
        assert_eq!(webring.inner.read().unwrap().ordering.len(), 2);
    }

    #[tokio::test]
    async fn test_reload_homepage() {
        let (_dir, members_file, static_dir) = create_files().await;
        let webring = Arc::new(Webring {
            static_dir_path: static_dir.clone(),
            members_file_path: members_file,
            ..Default::default()
        });
        webring.enable_reloading().unwrap();

        // Generate the homepage
        webring.homepage().await.unwrap();
        assert!(webring.homepage.read().await.is_some());

        // Change the file
        tokio::fs::write(static_dir.join("index.html"), "test")
            .await
            .unwrap();

        // Wait for a bit just in case the event takes some time to process
        tokio::time::sleep(Duration::from_millis(100)).await;
        // Expect the homepage to be empty (invalidated)
        assert!(webring.homepage.read().await.is_none());
    }

    /// Test to ensure that the reloading logic doesn't create a reference cycle and the webring
    /// does actually get dropped.
    #[tokio::test]
    async fn test_reload_gets_dropped() {
        let (_dir, members_file, static_dir) = create_files().await;
        let webring = Arc::new(Webring {
            members_file_path: members_file,
            static_dir_path: static_dir,
            ..Default::default()
        });
        let weak_ptr = Arc::downgrade(&webring);
        webring.enable_reloading().unwrap();
        drop(webring);
        assert!(weak_ptr.upgrade().is_none());
    }
}<|MERGE_RESOLUTION|>--- conflicted
+++ resolved
@@ -10,12 +10,8 @@
 };
 
 use axum::http::{Uri, uri::Authority};
-<<<<<<< HEAD
-use eyre::{Context, bail, eyre};
-=======
 use chrono::TimeDelta;
-use eyre::{OptionExt, eyre};
->>>>>>> 5eb255bf
+use eyre::{Context, OptionExt, bail, eyre};
 use futures::{StreamExt, stream::FuturesUnordered};
 use notify::{EventKind, RecommendedWatcher, RecursiveMode, Watcher};
 use rand::seq::SliceRandom;
@@ -58,15 +54,9 @@
 #[derive(Clone, Debug)]
 struct Member {
     name: String,
-<<<<<<< HEAD
-    website: Arc<Uri>,
-    discord_id: Option<Snowflake>,
-=======
     website: Intern<Uri>,
     authority: Intern<Authority>,
-    #[allow(dead_code)]
-    discord_id: String,
->>>>>>> 5eb255bf
+    discord_id: Option<Snowflake>,
     check_level: CheckLevel,
     check_successful: Arc<AtomicBool>,
 }
@@ -74,23 +64,17 @@
 impl Member {
     fn check_and_store_and_optionally_notify(
         &self,
-<<<<<<< HEAD
-        base_address: &Uri,
+        base_address: Intern<Uri>,
         notifier: Option<Arc<DiscordNotifier>>,
     ) -> impl Future<Output = Option<CheckFailure>> + Send + 'static {
-        let website = Arc::clone(&self.website);
-=======
-        base_address: Intern<Uri>,
-    ) -> impl Future<Output = eyre::Result<()>> + Send + 'static {
         let website = self.website;
->>>>>>> 5eb255bf
         let check_level = self.check_level;
         let successful = Arc::clone(&self.check_successful);
 
         let discord_id_for_block = self.discord_id;
-        let base_address_for_block = base_address.clone();
+        let base_address_for_block = base_address;
         async move {
-            let check_result = check(&website, check_level, &base_address_for_block).await;
+            let check_result = check(&website, check_level, base_address_for_block).await;
             if let Some(failure) = &check_result {
                 successful.store(false, Ordering::Relaxed);
                 if let (Some(notifier), Some(user_id)) = (notifier, discord_id_for_block) {
@@ -126,14 +110,10 @@
     members_file_path: PathBuf,
     static_dir_path: PathBuf,
     file_watcher: OnceLock<RecommendedWatcher>,
-<<<<<<< HEAD
-    base_address: Uri,
-    notifier: Option<Arc<DiscordNotifier>>,
-=======
     base_address: Intern<Uri>,
     base_authority: Intern<Authority>,
+    notifier: Option<Arc<DiscordNotifier>>,
     stats: Arc<Stats>,
->>>>>>> 5eb255bf
 }
 
 impl Webring {
@@ -144,42 +124,25 @@
     pub async fn new(
         members_file: PathBuf,
         static_dir: PathBuf,
-<<<<<<< HEAD
-        base_address: Uri,
+        base_address: Intern<Uri>,
         notifier: Option<DiscordNotifier>,
-=======
-        base_address: Intern<Uri>,
->>>>>>> 5eb255bf
     ) -> eyre::Result<Webring> {
         let stats = Stats::new();
-        let webring_data = parse_file(&members_file).await;
-
-<<<<<<< HEAD
+        let webring_data = parse_file(&members_file).await?;
+
         Ok(Webring {
             inner: RwLock::new(webring_data),
-=======
-        let webring = Webring {
-            inner: RwLock::new(webring_data?),
->>>>>>> 5eb255bf
             members_file_path: members_file,
             static_dir_path: static_dir,
             homepage: tokio::sync::RwLock::new(None),
             stats: Arc::new(stats),
             file_watcher: OnceLock::default(),
             base_address,
-<<<<<<< HEAD
             notifier: notifier.map(Arc::new),
-        })
-=======
             base_authority: Intern::from_ref(base_address.authority().ok_or_eyre(
                 "The base address does not include an authority component (is relative)",
             )?),
-        };
-
-        webring.check_members().await?;
-
-        Ok(webring)
->>>>>>> 5eb255bf
+        })
     }
 
     /// Update the webring in-place by re-parsing the file given in the original `new` call, and
@@ -201,16 +164,12 @@
                         new_members.ordering[*idx].check_successful = check_successful;
                     }
                     None => {
-<<<<<<< HEAD
                         tasks.push(
                             new_members.ordering[*idx].check_and_store_and_optionally_notify(
-                                &self.base_address,
+                                self.base_address,
                                 self.notifier.as_ref().map(Arc::clone),
                             ),
                         );
-=======
-                        tasks.push(new_members.ordering[*idx].check_and_store(self.base_address));
->>>>>>> 5eb255bf
                     }
                 }
             }
@@ -225,7 +184,6 @@
     }
 
     /// Query everyone's webpages and check them according to their respective check levels.
-<<<<<<< HEAD
     pub async fn check_members(&self) {
         let mut tasks = self
             .inner
@@ -235,7 +193,7 @@
             .iter()
             .map(|member| {
                 member.check_and_store_and_optionally_notify(
-                    &self.base_address,
+                    self.base_address,
                     self.notifier.as_ref().map(Arc::clone),
                 )
             })
@@ -243,20 +201,6 @@
 
         // Wait for all tasks
         while tasks.next().await.is_some() {}
-=======
-    pub async fn check_members(&self) -> eyre::Result<()> {
-        let tasks = FuturesUnordered::new();
-
-        {
-            let inner = self.inner.read().unwrap();
-
-            for member in &inner.ordering {
-                tasks.push(member.check_and_store(self.base_address));
-            }
-        }
-
-        let ret = collect_errs(tasks).await;
->>>>>>> 5eb255bf
 
         *self.homepage.write().await = None;
     }
@@ -575,17 +519,12 @@
 
         let member = Member {
             name: split[0].to_owned(),
-<<<<<<< HEAD
-            website: Arc::from(uri),
+            website: Intern::new(uri),
+            authority,
             discord_id: match split[2] {
                 "-" => None,
                 id => Some(id.parse().wrap_err("Discord ID is not valid")?),
             },
-=======
-            website: Intern::new(uri),
-            authority,
-            discord_id: split[2].to_owned(),
->>>>>>> 5eb255bf
             check_level,
             check_successful: Arc::new(AtomicBool::new(true)),
         };
@@ -623,12 +562,9 @@
     };
 
     use axum::http::{Uri, uri::Authority};
-<<<<<<< HEAD
+    use chrono::Utc;
     use pretty_assertions::assert_eq;
-=======
-    use chrono::Utc;
     use sarlacc::Intern;
->>>>>>> 5eb255bf
     use tempfile::{NamedTempFile, TempDir};
 
     use crate::{
@@ -649,6 +585,7 @@
                 file_watcher: OnceLock::new(),
                 base_address: Intern::default(),
                 base_authority: Intern::new("ring.purduehackers.com".parse().unwrap()),
+                notifier: None,
                 stats: Arc::default(),
             }
         }
@@ -709,12 +646,8 @@
         let webring = Webring::new(
             members_file.path().to_owned(),
             static_dir.path().to_owned(),
-<<<<<<< HEAD
-            Uri::from_static("https://ring.purduehackers.com"),
+            Intern::new(Uri::from_static("https://ring.purduehackers.com")),
             None,
-=======
-            Intern::new(Uri::from_static("https://ring.purduehackers.com")),
->>>>>>> 5eb255bf
         )
         .await
         .unwrap();
@@ -733,53 +666,33 @@
             let expected_ordering = vec![
                 Member {
                     name: "henry".to_owned(),
-<<<<<<< HEAD
-                    website: Arc::new(Uri::from_static("hrovnyak.gitlab.io")),
-                    discord_id: Some("123".parse().unwrap()),
-=======
                     website: Intern::new(Uri::from_static("hrovnyak.gitlab.io")),
                     authority: Intern::new("hrovnyak.gitlab.io".parse().unwrap()),
-                    discord_id: "123".to_owned(),
->>>>>>> 5eb255bf
+                    discord_id: Some("123".parse().unwrap()),
                     check_level: CheckLevel::None,
                     check_successful: Arc::new(AtomicBool::new(true)),
                 },
                 Member {
                     name: "kian".to_owned(),
-<<<<<<< HEAD
-                    website: Arc::new(Uri::from_static("kasad.com")),
-                    discord_id: Some("456".parse().unwrap()),
-=======
                     website: Intern::new(Uri::from_static("kasad.com")),
                     authority: Intern::new("kasad.com".parse().unwrap()),
-                    discord_id: "456".to_owned(),
->>>>>>> 5eb255bf
+                    discord_id: Some("456".parse().unwrap()),
                     check_level: CheckLevel::None,
                     check_successful: Arc::new(AtomicBool::new(true)),
                 },
                 Member {
                     name: "cynthia".to_owned(),
-<<<<<<< HEAD
-                    website: Arc::new(Uri::from_static("https://clementine.viridian.page")),
-                    discord_id: Some("789".parse().unwrap()),
-=======
                     website: Intern::new(Uri::from_static("https://clementine.viridian.page")),
                     authority: Intern::new("clementine.viridian.page".parse().unwrap()),
-                    discord_id: "789".to_owned(),
->>>>>>> 5eb255bf
+                    discord_id: Some("789".parse().unwrap()),
                     check_level: CheckLevel::None,
                     check_successful: Arc::new(AtomicBool::new(true)),
                 },
                 Member {
                     name: "???".to_owned(),
-<<<<<<< HEAD
-                    website: Arc::new(Uri::from_static("ws://refuse-the-r.ing")),
-                    discord_id: None,
-=======
                     website: Intern::new(Uri::from_static("ws://refuse-the-r.ing")),
                     authority: Intern::new("refuse-the-r.ing".parse().unwrap()),
-                    discord_id: "bruh".to_owned(),
->>>>>>> 5eb255bf
+                    discord_id: None,
                     check_level: CheckLevel::None,
                     check_successful: Arc::new(AtomicBool::new(true)),
                 },
@@ -975,6 +888,7 @@
             members_file.path().to_owned(),
             static_dir.path().to_owned(),
             Intern::new(Uri::from_static("https://ring.purduehackers.com")),
+            None,
         )
         .await
         .unwrap();
@@ -1014,6 +928,7 @@
             members_file.path().to_owned(),
             static_dir.path().to_owned(),
             Intern::new(Uri::from_static("https://ring.purduehackers.com")),
+            None,
         )
         .await
         .unwrap();
@@ -1071,12 +986,8 @@
             Webring::new(
                 members_file.clone(),
                 static_dir,
-<<<<<<< HEAD
-                Uri::from_static("https://ring.purduehackers.com"),
+                Intern::new(Uri::from_static("https://ring.purduehackers.com")),
                 None,
-=======
-                Intern::new(Uri::from_static("https://ring.purduehackers.com")),
->>>>>>> 5eb255bf
             )
             .await
             .unwrap(),
